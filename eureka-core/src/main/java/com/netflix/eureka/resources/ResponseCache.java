/*
 * Copyright 2012 Netflix, Inc.
 *
 *    Licensed under the Apache License, Version 2.0 (the "License");
 *    you may not use this file except in compliance with the License.
 *    You may obtain a copy of the License at
 *
 *        http://www.apache.org/licenses/LICENSE-2.0
 *
 *    Unless required by applicable law or agreed to in writing, software
 *    distributed under the License is distributed on an "AS IS" BASIS,
 *    WITHOUT WARRANTIES OR CONDITIONS OF ANY KIND, either express or implied.
 *    See the License for the specific language governing permissions and
 *    limitations under the License.
 */

package com.netflix.eureka.resources;

import javax.annotation.Nullable;
import java.io.ByteArrayOutputStream;
import java.io.IOException;
import java.util.Arrays;
import java.util.Collection;
import java.util.Date;
import java.util.List;
import java.util.TimerTask;
import java.util.concurrent.ConcurrentHashMap;
import java.util.concurrent.ConcurrentMap;
import java.util.concurrent.CopyOnWriteArrayList;
import java.util.concurrent.TimeUnit;
import java.util.concurrent.atomic.AtomicLong;
import java.util.zip.GZIPOutputStream;

import com.google.common.annotations.VisibleForTesting;
import com.google.common.base.Supplier;
import com.google.common.cache.CacheBuilder;
import com.google.common.cache.CacheLoader;
import com.google.common.cache.LoadingCache;
import com.google.common.cache.RemovalListener;
import com.google.common.cache.RemovalNotification;
import com.google.common.collect.Multimap;
import com.google.common.collect.Multimaps;
import com.netflix.appinfo.EurekaAccept;
import com.netflix.appinfo.InstanceInfo;
import com.netflix.discovery.converters.wrappers.EncoderWrapper;
import com.netflix.discovery.shared.Application;
import com.netflix.discovery.shared.Applications;
import com.netflix.eureka.AbstractInstanceRegistry;
import com.netflix.eureka.CurrentRequestVersion;
import com.netflix.eureka.EurekaServerConfig;
import com.netflix.eureka.EurekaServerConfigurationManager;
import com.netflix.eureka.PeerAwareInstanceRegistryImpl;
import com.netflix.eureka.Version;
import com.netflix.servo.annotations.DataSourceType;
import com.netflix.servo.annotations.Monitor;
import com.netflix.servo.monitor.Monitors;
import com.netflix.servo.monitor.Stopwatch;
import com.netflix.servo.monitor.Timer;
import org.slf4j.Logger;
import org.slf4j.LoggerFactory;

/**
 * The class that is responsible for caching registry information that will be
 * queried by the clients.
 *
 * <p>
 * The cache is maintained in compressed and non-compressed form for three
 * categories of requests - all applications, delta changes and for individual
 * applications. The compressed form is probably the most efficient in terms of
 * network traffic especially when querying all applications.
 *
 * The cache also maintains separate pay load for <em>JSON</em> and <em>XML</em>
 * formats and for multiple versions too.
 * </p>
 *
 * @author Karthik Ranganathan, Greg Kim
 */
public class ResponseCache {

    private static final Logger logger = LoggerFactory.getLogger(ResponseCache.class);

    public static final String ALL_APPS = "ALL_APPS";
    public static final String ALL_APPS_DELTA = "ALL_APPS_DELTA";

    private static final AtomicLong versionDelta = new AtomicLong(0);
    private static final AtomicLong versionDeltaWithRegions = new AtomicLong(0);
    private static final String EMPTY_PAYLOAD = "";

    private static final java.util.Timer timer = new java.util.Timer("Eureka -CacheFillTimer", true);

    private final Timer serializeAllAppsTimer = Monitors
            .newTimer("serialize-all");
    private final Timer serializeDeltaAppsTimer = Monitors
            .newTimer("serialize-all-delta");
    private final Timer serializeAllAppsWithRemoteRegionTimer = Monitors
            .newTimer("serialize-all_remote_region");
    private final Timer serializeDeltaAppsWithRemoteRegionTimer = Monitors
            .newTimer("serialize-all-delta_remote_region");
    private final Timer serializeOneApptimer = Monitors
            .newTimer("serialize-one");
    private final Timer serializeViptimer = Monitors.newTimer("serialize-one-vip");
    private final Timer compressPayloadTimer = Monitors
            .newTimer("compress-payload");

    public enum KeyType {
        JSON, XML
    }

    private final EurekaServerConfig eurekaConfig = EurekaServerConfigurationManager.getInstance().getConfiguration();

    /**
     * This map holds mapping of keys without regions to a list of keys with region (provided by clients)
     * Since, during invalidation, triggered by a change in registry for local region, we do not know the regions
     * requested by clients, we use this mapping to get all the keys with regions to be invalidated.
     * If we do not do this, any cached user requests containing region keys will not be invalidated and will stick
     * around till expiry. Github issue: https://github.com/Netflix/eureka/issues/118
     */
    private final Multimap<Key, Key> regionSpecificKeys =
            Multimaps.newListMultimap(new ConcurrentHashMap<Key, Collection<Key>>(), new Supplier<List<Key>>() {
                @Override
                public List<Key> get() {
                    return new CopyOnWriteArrayList<Key>();
                }
            });

    private final ConcurrentMap<Key, Value> readOnlyCacheMap = new ConcurrentHashMap<Key, Value>();

    private final LoadingCache<Key, Value> readWriteCacheMap =
            CacheBuilder.newBuilder().initialCapacity(1000)
                    .expireAfterWrite(eurekaConfig.getResponseCacheAutoExpirationInSeconds(), TimeUnit.SECONDS)
                    .removalListener(new RemovalListener<Key, Value>() {
                        @Override
                        public void onRemoval(RemovalNotification<Key, Value> notification) {
                            Key removedKey = notification.getKey();
                            if (removedKey.hasRegions()) {
                                Key cloneWithNoRegions = removedKey.cloneWithoutRegions();
                                regionSpecificKeys.remove(cloneWithNoRegions, removedKey);
                            }
                        }
                    })
                    .build(new CacheLoader<Key, Value>() {
                        @Override
                        public Value load(Key key) throws Exception {
                            if (key.hasRegions()) {
                                Key cloneWithNoRegions = key.cloneWithoutRegions();
                                regionSpecificKeys.put(cloneWithNoRegions, key);
                            }
                            Value value = generatePayload(key);
                            return value;
                        }
                    });

    private final boolean shouldUseReadOnlyResponseCache;
    private final AbstractInstanceRegistry registry;
    private final ServerCodecs serverCodecs;

    private static final ResponseCache s_instance = new ResponseCache();

    private ResponseCache() {
        this(PeerAwareInstanceRegistryImpl.getInstance());
    }

    /* test use */ ResponseCache(AbstractInstanceRegistry registry) {
        long responseCacheUpdateIntervalMs = eurekaConfig.getResponseCacheUpdateIntervalMs();
        shouldUseReadOnlyResponseCache = eurekaConfig.shouldUseReadOnlyResponseCache();

        if (shouldUseReadOnlyResponseCache) {
            timer.schedule(getCacheUpdateTask(),
                    new Date(((System.currentTimeMillis() / responseCacheUpdateIntervalMs) * responseCacheUpdateIntervalMs)
                            + responseCacheUpdateIntervalMs),
                    responseCacheUpdateIntervalMs);
        }

        this.registry = registry;
        this.serverCodecs = new ServerCodecs(eurekaConfig);

        try {
            Monitors.registerObject(this);

        } catch (Throwable e) {
            logger.warn(
                    "Cannot register the JMX monitor for the InstanceRegistry :",
                    e);
        }
    }

    private TimerTask getCacheUpdateTask() {
        return new TimerTask() {
            @Override
            public void run() {
                logger.debug("Updating the client cache from response cache");
                for (Key key : readOnlyCacheMap.keySet()) {
                    if (logger.isDebugEnabled()) {
                        Object[] args = {key.getEntityType(), key.getName(), key.getVersion(), key.getType()};
                        logger.debug("Updating the client cache from response cache for key : {} {} {} {}", args);
                    }
                    try {
                        CurrentRequestVersion.set(key.getVersion());
                        Value cacheValue = readWriteCacheMap.get(key);
                        Value currentCacheValue = readOnlyCacheMap.get(key);
                        if (cacheValue != currentCacheValue) {
                            readOnlyCacheMap.put(key, cacheValue);
                        }
                    } catch (Throwable th) {
                        logger.error("Error while updating the client cache from response cache", th);
                    }
                }
            }
        };
    }


    public static ResponseCache getInstance() {
        return s_instance;
    }

    /**
     * Get the cached information about applications.
     *
     * <p>
     * If the cached information is not available it is generated on the first
     * request. After the first request, the information is then updated
     * periodically by a background thread.
     * </p>
     *
     * @param key
     *            the key for which the cached information needs to be obtained.
     * @return payload which contains information about the applications.
     */
    public String get(final Key key) {
        return get(key, shouldUseReadOnlyResponseCache);
    }

    @VisibleForTesting
    String get(final Key key, boolean useReadOnlyCache) {
        Value payload = getValue(key, useReadOnlyCache);
        if (payload == null || payload.getPayload() == EMPTY_PAYLOAD) {
            return null;
        } else {
            return payload.getPayload();
        }
    }

    /**
     * Get the compressed information about the applications.
     *
     * @param key
     *            the key for which the compressed cached information needs to
     *            be obtained.
     * @return compressed payload which contains information about the
     *         applications.
     */
    public byte[] getGZIP(Key key) {
        Value payload = getValue(key, shouldUseReadOnlyResponseCache);
        if (payload == null) {
            return null;
        }
        return payload.getGzipped();
    }

    /**
     * Invalidate the cache of a particular application.
     *
     * @param appName
     *            the application name of the application.
     */
    public void invalidate(String appName, @Nullable String vipAddress, @Nullable String secureVipAddress) {
        for (KeyType type : KeyType.values()) {
            for (Version v : Version.values()) {
                invalidate(
                        new Key(Key.EntityType.Application, appName, type, v, EurekaAccept.full),
                        new Key(Key.EntityType.Application, appName, type, v, EurekaAccept.compact),
                        new Key(Key.EntityType.Application, ALL_APPS, type, v, EurekaAccept.full),
                        new Key(Key.EntityType.Application, ALL_APPS, type, v, EurekaAccept.compact),
                        new Key(Key.EntityType.Application, ALL_APPS_DELTA, type, v, EurekaAccept.full),
                        new Key(Key.EntityType.Application, ALL_APPS_DELTA, type, v, EurekaAccept.compact)
                );
                if (null != vipAddress) {
                    invalidate(new Key(Key.EntityType.VIP, vipAddress, type, v, EurekaAccept.full));
                }
                if (null != secureVipAddress) {
                    invalidate(new Key(Key.EntityType.SVIP, secureVipAddress, type, v, EurekaAccept.full));
                }
            }
        }
    }

    /**
     * Invalidate the cache information given the list of keys.
     *
     * @param keys
     *            the list of keys for which the cache information needs to be
     *            invalidated.
     */
    public void invalidate(Key... keys) {
        for (Key key : keys) {
            logger.debug("Invalidating the response cache key : {} {} {} {}, {}",
                    key.getEntityType(), key.getName(), key.getVersion(), key.getType(), key.getEurekaAccept());

            readWriteCacheMap.invalidate(key);
            Collection<Key> keysWithRegions = regionSpecificKeys.get(key);
            if (null != keysWithRegions && !keysWithRegions.isEmpty()) {
                for (Key keysWithRegion : keysWithRegions) {
                    logger.debug("Invalidating the response cache key : {} {} {} {}, {}",
                            key.getEntityType(), key.getName(), key.getVersion(), key.getType(), key.getEurekaAccept());
                    readWriteCacheMap.invalidate(keysWithRegion);
                }
            }
        }
    }

    /**
     * Gets the version number of the cached data.
     *
     * @return teh version number of the cached data.
     */
    public static AtomicLong getVersionDelta() {
        return versionDelta;
    }

    /**
     * Gets the version number of the cached data with remote regions.
     *
     * @return teh version number of the cached data with remote regions.
     */
    public static AtomicLong getVersionDeltaWithRegions() {
        return versionDeltaWithRegions;
    }

    /**
     * Get the number of items in the response cache.
     *
     * @return int value representing the number of items in response cache.
     */
    @Monitor(name = "responseCacheSize", type = DataSourceType.GAUGE)
    public int getCurrentSize() {
        return readWriteCacheMap.asMap().size();
    }

    /**
     * Get the payload in both compressed and uncompressed form.
     */
    @VisibleForTesting
    Value getValue(final Key key, boolean useReadOnlyCache) {
        Value payload = null;
        try {
            if (useReadOnlyCache) {
                final Value currentPayload = readOnlyCacheMap.get(key);
                if (currentPayload != null) {
                    payload = currentPayload;
                } else {
                    payload = readWriteCacheMap.get(key);
                    readOnlyCacheMap.put(key, payload);
                }
            } else {
                payload = readWriteCacheMap.get(key);
            }
        } catch (Throwable t) {
            logger.error("Cannot get value for key :" + key, t);
        }
        return payload;
    }

    /**
     * Generate pay load with both JSON and XML formats for all applications.
     */
<<<<<<< HEAD
    private String getPayLoad(Key key, Applications apps) {
        EncoderWrapper encoderWrapper = serverCodecs.getEncoder(key.getType(), key.getEurekaAccept());
        try {
            return encoderWrapper.encode(apps);
        } catch (Exception e) {
            logger.error("Failed to encode the payload for all apps", e);
            return "";
=======
    private static String getPayLoad(Key key, Applications apps) {
        String result;
        if (key.getType() == KeyType.JSON) {
            result = EurekaJacksonCodec.getInstance().writeToString(apps);
        } else {
            result = XmlXStream.getInstance().toXML(apps);
>>>>>>> fcffccb4
        }
        if(logger.isDebugEnabled()) {
            logger.debug("New application cache entry {} with apps hashcode {}", key.toStringCompact(), apps.getAppsHashCode());
        }
        return result;
    }

    /**
     * Generate pay load with both JSON and XML formats for a given application.
     */
    private String getPayLoad(Key key, Application app) {
        if (app == null) {
            return EMPTY_PAYLOAD;
        }

        EncoderWrapper encoderWrapper = serverCodecs.getEncoder(key.getType(), key.getEurekaAccept());
        try {
            return encoderWrapper.encode(app);
        } catch (Exception e) {
            logger.error("Failed to encode the payload for application {}", app.getName(), e);
            return "";
        }
    }

    /*
     * Generate pay load for the given key.
     */
    private Value generatePayload(Key key) {
        Stopwatch tracer = null;
        try {
            String payload;
            switch (key.getEntityType()) {
                case Application:
                    boolean isRemoteRegionRequested = key.hasRegions();

                    if (ALL_APPS.equals(key.getName())) {
                        if (isRemoteRegionRequested) {
                            tracer = serializeAllAppsWithRemoteRegionTimer.start();
                            payload = getPayLoad(key, registry.getApplicationsFromMultipleRegions(key.getRegions()));
                        } else {
                            tracer = serializeAllAppsTimer.start();
                            payload = getPayLoad(key, registry.getApplications());
                        }
                    } else if (ALL_APPS_DELTA.equals(key.getName())) {
                        if (isRemoteRegionRequested) {
                            tracer = serializeDeltaAppsWithRemoteRegionTimer.start();
                            versionDeltaWithRegions.incrementAndGet();
                            payload = getPayLoad(key,
                                    registry.getApplicationDeltasFromMultipleRegions(key.getRegions()));
                        } else {
                            tracer = serializeDeltaAppsTimer.start();
                            versionDelta.incrementAndGet();
                            payload = getPayLoad(key, registry.getApplicationDeltas());
                        }
                    } else {
                        tracer = serializeOneApptimer.start();
                        payload = getPayLoad(key, registry.getApplication(key.getName()));
                    }
                    break;
                case VIP:
                case SVIP:
                    tracer = serializeViptimer.start();
                    payload = getPayLoad(key, getApplicationsForVip(key, registry));
                    break;
                default:
                    logger.error("Unidentified entity type: " + key.getEntityType() + " found in the cache key.");
                    payload = "";
                    break;
            }
            return new Value(payload);
        } finally {
            if (tracer != null) {
                tracer.stop();
            }
        }
    }

    private static Applications getApplicationsForVip(Key key, AbstractInstanceRegistry registry) {
        Object[] args = {key.getEntityType(), key.getName(), key.getVersion(), key.getType()};
        logger.debug(
                "Retrieving applications from registry for key : {} {} {} {}",
                args);
        Applications toReturn = new Applications();
        Applications applications = registry.getApplications();
        for (Application application : applications.getRegisteredApplications()) {
            Application appToAdd = null;
            for (InstanceInfo instanceInfo : application.getInstances()) {
                String vipAddress;
                if (Key.EntityType.VIP.equals(key.getEntityType())) {
                    vipAddress = instanceInfo.getVIPAddress();
                } else if (Key.EntityType.SVIP.equals(key.getEntityType())) {
                    vipAddress = instanceInfo.getSecureVipAddress();
                } else {
                    // should not happen, but just in case.
                    continue;
                }

                if (null != vipAddress) {
                    String[] vipAddresses = vipAddress.split(",");
                    Arrays.sort(vipAddresses);
                    if (Arrays.binarySearch(vipAddresses, key.getName()) >= 0) {
                        if (null == appToAdd) {
                            appToAdd = new Application(application.getName());
                            toReturn.addApplication(appToAdd);
                        }
                        appToAdd.addInstance(instanceInfo);
                    }
                }
            }
        }
        toReturn.setAppsHashCode(toReturn.getReconcileHashCode());
        args = new Object[]{key.getEntityType(), key.getName(), key.getVersion(), key.getType(),
                toReturn.getReconcileHashCode()};
        logger.debug(
                "Retrieved applications from registry for key : {} {} {} {}, reconcile hashcode: {}",
                args);
        return toReturn;
    }

    /**
     * The key for the cached payload.
     */
    public static class Key {

        /**
         * An enum to define the entity that is stored in this cache for this key.
         */
        public enum EntityType {
            Application, VIP, SVIP
        }

        private final String entityName;
        private final String[] regions;
        private final KeyType requestType;
        private final Version requestVersion;
        private final String hashKey;
        private final EntityType entityType;
        private final EurekaAccept eurekaAccept;

        public Key(EntityType entityType, String entityName, KeyType type, Version v, EurekaAccept eurekaAccept) {
            this(entityType, entityName, type, v, eurekaAccept, null);
        }

        public Key(EntityType entityType, String entityName, KeyType type, Version v, EurekaAccept eurekaAccept, @Nullable String[] regions) {
            this.regions = regions;
            this.entityType = entityType;
            this.entityName = entityName;
            this.requestType = type;
            this.requestVersion = v;
            this.eurekaAccept = eurekaAccept;
            hashKey = this.entityType + this.entityName + (null != this.regions ? Arrays.toString(this.regions) : "")
                    + requestType.name() + requestVersion.name() + this.eurekaAccept.name();
        }

        public String getName() {
            return entityName;
        }

        public String getHashKey() {
            return hashKey;
        }

        public KeyType getType() {
            return requestType;
        }

        public Version getVersion() {
            return requestVersion;
        }

        public EurekaAccept getEurekaAccept() {
            return eurekaAccept;
        }

        public EntityType getEntityType() {
            return entityType;
        }

        public boolean hasRegions() {
            return null != regions && regions.length != 0;
        }

        public String[] getRegions() {
            return regions;
        }

        public Key cloneWithoutRegions() {
            return new Key(entityType, entityName, requestType, requestVersion, eurekaAccept);
        }

        @Override
        public int hashCode() {
            String hashKey = getHashKey();
            return hashKey.hashCode();
        }

        @Override
        public boolean equals(Object other) {
            if (other instanceof Key) {
                return getHashKey().equals(((Key) other).getHashKey());
            } else {
                return false;
            }
        }

        public String toStringCompact() {
            StringBuilder sb = new StringBuilder();
            sb.append("{name=").append(entityName).append(", type=").append(entityType).append(", format=").append(requestType);
            if(regions != null) {
                sb.append(", regions=").append(Arrays.toString(regions));
            }
            sb.append('}');
            return sb.toString();
        }
    }

    /**
     * The class that stores payload in both compressed and uncompressed form.
     *
     */
    public class Value {
        private final String payload;
        private byte[] gzipped;

        public Value(String payload) {
            this.payload = payload;
            if (payload != EMPTY_PAYLOAD) {
                Stopwatch tracer = compressPayloadTimer.start();
                try {
                    ByteArrayOutputStream bos = new ByteArrayOutputStream();
                    GZIPOutputStream out = new GZIPOutputStream(bos);
                    byte[] rawBytes = payload.getBytes();
                    out.write(rawBytes);
                    // Finish creation of gzip file
                    out.finish();
                    out.close();
                    bos.close();
                    gzipped = bos.toByteArray();
                } catch (IOException e) {
                    gzipped = null;
                } finally {
                    if (tracer != null) {
                        tracer.stop();
                    }
                }
            } else {
                gzipped = null;
            }
        }

        public String getPayload() {
            return payload;
        }

        public byte[] getGzipped() {
            return gzipped;
        }

    }

}<|MERGE_RESOLUTION|>--- conflicted
+++ resolved
@@ -364,22 +364,14 @@
     /**
      * Generate pay load with both JSON and XML formats for all applications.
      */
-<<<<<<< HEAD
     private String getPayLoad(Key key, Applications apps) {
         EncoderWrapper encoderWrapper = serverCodecs.getEncoder(key.getType(), key.getEurekaAccept());
+        String result;
         try {
-            return encoderWrapper.encode(apps);
+            result = encoderWrapper.encode(apps);
         } catch (Exception e) {
             logger.error("Failed to encode the payload for all apps", e);
             return "";
-=======
-    private static String getPayLoad(Key key, Applications apps) {
-        String result;
-        if (key.getType() == KeyType.JSON) {
-            result = EurekaJacksonCodec.getInstance().writeToString(apps);
-        } else {
-            result = XmlXStream.getInstance().toXML(apps);
->>>>>>> fcffccb4
         }
         if(logger.isDebugEnabled()) {
             logger.debug("New application cache entry {} with apps hashcode {}", key.toStringCompact(), apps.getAppsHashCode());
